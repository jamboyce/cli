--- conflicted
+++ resolved
@@ -1,21 +1,4 @@
 'use strict'
-<<<<<<< HEAD
-var npm = require('../npm.js')
-var util = require('util')
-var nameValidator = require('validate-npm-package-name')
-var npmlog = require('npmlog')
-var replaceInfo = require('./replace-info.js')
-
-module.exports = errorMessage
-
-function errorMessage (er) {
-  var short = []
-  var detail = []
-
-  er.message = replaceInfo(er.message)
-  er.stack = replaceInfo(er.stack)
-
-=======
 const npm = require('../npm.js')
 const { format } = require('util')
 const { resolve } = require('path')
@@ -26,7 +9,6 @@
 module.exports = (er) => {
   const short = []
   const detail = []
->>>>>>> 3b4ba65b
   switch (er.code) {
     case 'ERESOLVE':
       short.push(['ERESOLVE', er.message])
